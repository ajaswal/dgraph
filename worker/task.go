--- conflicted
+++ resolved
@@ -193,12 +193,7 @@
 
 		// If a posting list contains a value, we store that or else we store a nil
 		// byte so that processing is consistent later.
-<<<<<<< HEAD
 		val, err := pl.Value(q.Langs)
-
-=======
-		val, err := pl.Value()
->>>>>>> fd6db92e
 		newValue := &task.Value{ValType: int32(val.Tid)}
 		if err == nil {
 			newValue.Val = val.Value.([]byte)
@@ -278,12 +273,7 @@
 			uid := it.Val()
 			key := x.DataKey(attr, uid)
 			pl, decr := posting.GetOrCreate(key, gid)
-<<<<<<< HEAD
-
 			val, err := pl.Value(nil)
-=======
-			val, err := pl.Value()
->>>>>>> fd6db92e
 			newValue := &task.Value{ValType: int32(val.Tid)}
 			if err == nil {
 				newValue.Val = val.Value.([]byte)
