package worker

<<<<<<< HEAD
import (
	"github.com/dgraph-io/dgraph/tok"
	"github.com/dgraph-io/dgraph/types"
	"github.com/dgraph-io/dgraph/x"
)

//  Might want to allow user to replace this.
var termTokenizer tok.TermTokenizer
var fullTextTokenizer tok.FullTextTokenizer

// Return string tokens from function arguments. It maps funcion type to correct tokenizer.
// Note: regexp functions require regexp compilation of argument, not tokenization.
func getStringTokens(funcArgs []string, funcType FuncType) ([]string, error) {
	switch funcType {
	case FullTextSearchFn:
		return tokenize(funcArgs, fullTextTokenizer)
	default:
		return tokenize(funcArgs, termTokenizer)
	}
}

func getTokens(funcArgs []string) ([]string, error) {
	return tokenize(funcArgs, termTokenizer)
}

func tokenize(funcArgs []string, tokenizer tok.Tokenizer) ([]string, error) {
	if len(funcArgs) != 1 {
		return nil, x.Errorf("Function requires 1 arguments, but got %d",
			len(funcArgs))
	}
	sv := types.Val{types.StringID, funcArgs[0]}
	return tokenizer.Tokens(sv)
}
=======
import "github.com/dgraph-io/dgraph/x"
>>>>>>> 1348a6c1

// getInequalityTokens gets tokens geq / leq compared to given token.
func getInequalityTokens(attr, ineqValueToken string, f string) ([]string, error) {
	it := pstore.NewIterator()
	defer it.Close()
	isGeqOrGt := f == "geq" || f == "gt"
	if isGeqOrGt {
		it.Seek(x.IndexKey(attr, ineqValueToken))
	} else {
		it.SeekForPrev(x.IndexKey(attr, ineqValueToken))
	}

	isPresent := it.Valid() && it.Value() != nil && it.Value().Size() > 0
	idxKey := x.Parse(it.Key().Data())
	if f == "eq" {
		if isPresent && idxKey.Term == ineqValueToken {
			return []string{ineqValueToken}, nil
		}
		return []string{}, nil
	}

	var out []string
	indexPrefix := x.ParsedKey{Attr: attr}.IndexPrefix()
	for it.Valid() && it.ValidForPrefix(indexPrefix) {
		k := x.Parse(it.Key().Data())
		x.AssertTrue(k != nil)
		out = append(out, k.Term)
		if isGeqOrGt {
			it.Next()
		} else {
			it.Prev()
		}
	}
	return out, nil
}<|MERGE_RESOLUTION|>--- conflicted
+++ resolved
@@ -1,42 +1,20 @@
 package worker
 
-<<<<<<< HEAD
 import (
 	"github.com/dgraph-io/dgraph/tok"
-	"github.com/dgraph-io/dgraph/types"
 	"github.com/dgraph-io/dgraph/x"
 )
-
-//  Might want to allow user to replace this.
-var termTokenizer tok.TermTokenizer
-var fullTextTokenizer tok.FullTextTokenizer
 
 // Return string tokens from function arguments. It maps funcion type to correct tokenizer.
 // Note: regexp functions require regexp compilation of argument, not tokenization.
 func getStringTokens(funcArgs []string, funcType FuncType) ([]string, error) {
 	switch funcType {
 	case FullTextSearchFn:
-		return tokenize(funcArgs, fullTextTokenizer)
+		return tok.GetTextTokens(funcArgs)
 	default:
-		return tokenize(funcArgs, termTokenizer)
+		return tok.GetTokens(funcArgs)
 	}
 }
-
-func getTokens(funcArgs []string) ([]string, error) {
-	return tokenize(funcArgs, termTokenizer)
-}
-
-func tokenize(funcArgs []string, tokenizer tok.Tokenizer) ([]string, error) {
-	if len(funcArgs) != 1 {
-		return nil, x.Errorf("Function requires 1 arguments, but got %d",
-			len(funcArgs))
-	}
-	sv := types.Val{types.StringID, funcArgs[0]}
-	return tokenizer.Tokens(sv)
-}
-=======
-import "github.com/dgraph-io/dgraph/x"
->>>>>>> 1348a6c1
 
 // getInequalityTokens gets tokens geq / leq compared to given token.
 func getInequalityTokens(attr, ineqValueToken string, f string) ([]string, error) {
