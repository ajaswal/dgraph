--- conflicted
+++ resolved
@@ -1,15 +1,5 @@
-<<<<<<< HEAD
-scalar (
-	date:date @index
-	age: int @index
-	health: float @index
-	name: string @index
-	loc: geo @index
-)
-=======
 date:date @index
 age: int @index
 health: float @index
 name: string @index
 loc: geo @index
->>>>>>> 130efbf4
