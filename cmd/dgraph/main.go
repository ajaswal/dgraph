/*
 * Copyright 2015 DGraph Labs, Inc.
 *
 * Licensed under the Apache License, Version 2.0 (the "License");
 * you may not use this file except in compliance with the License.
 * You may obtain a copy of the License at
 *
 * 		http://www.apache.org/licenses/LICENSE-2.0
 *
 * Unless required by applicable law or agreed to in writing, software
 * distributed under the License is distributed on an "AS IS" BASIS,
 * WITHOUT WARRANTIES OR CONDITIONS OF ANY KIND, either express or implied.
 * See the License for the specific language governing permissions and
 * limitations under the License.
 */

package main

import (
	"bufio"
	"bytes"
	"encoding/gob"
	"encoding/json"
	"flag"
	"fmt"
	"io"
	"io/ioutil"
	"log"
	"math/rand"
	"net"
	"net/http"
	_ "net/http/pprof"
	"os"
	"path"
	"runtime"
	"runtime/pprof"
	"strconv"
	"strings"
	"time"

	"golang.org/x/net/context"
	"golang.org/x/net/trace"
	"google.golang.org/grpc"

	"github.com/dgraph-io/dgraph/gql"
	"github.com/dgraph-io/dgraph/group"
	"github.com/dgraph-io/dgraph/posting"
	"github.com/dgraph-io/dgraph/query"
	"github.com/dgraph-io/dgraph/query/graph"
	"github.com/dgraph-io/dgraph/rdf"
	"github.com/dgraph-io/dgraph/schema"
	"github.com/dgraph-io/dgraph/store"
	"github.com/dgraph-io/dgraph/task"
	"github.com/dgraph-io/dgraph/types"
	"github.com/dgraph-io/dgraph/worker"
	"github.com/dgraph-io/dgraph/x"
	"github.com/soheilhy/cmux"
)

var (
	gconf      = flag.String("group_conf", "", "group configuration file")
	postingDir = flag.String("p", "p", "Directory to store posting lists.")
	walDir     = flag.String("w", "w", "Directory to store raft write-ahead logs.")
	port       = flag.Int("port", 8080, "Port to run server on.")
	bindall    = flag.Bool("bindall", false,
		"Use 0.0.0.0 instead of localhost to bind to all addresses on local machine.")
	numcpu = flag.Int("cores", runtime.NumCPU(),
		"Number of cores to be used by the process")
	nomutations  = flag.Bool("nomutations", false, "Don't allow mutations on this server.")
	tracing      = flag.Float64("trace", 0.5, "The ratio of queries to trace.")
	schemaFile   = flag.String("schema", "", "Path to schema file")
	cpuprofile   = flag.String("cpu", "", "write cpu profile to file")
	memprofile   = flag.String("mem", "", "write memory profile to file")
	dumpSubgraph = flag.String("dumpsg", "", "Directory to save subgraph for testing, debugging")

	closeCh        = make(chan struct{})
	pendingQueries = make(chan struct{}, 10000*runtime.NumCPU())
)

type mutationResult struct {
	edges   []*task.DirectedEdge
	newUids map[string]uint64
}

func exitWithProfiles() {
	log.Println("Got clean exit request")

	// Stop the CPU profiling that was initiated.
	if len(*cpuprofile) > 0 {
		pprof.StopCPUProfile()
	}

	// Write memory profile before exit.
	if len(*memprofile) > 0 {
		f, err := os.Create(*memprofile)
		if err != nil {
			log.Println(err)
		}
		pprof.WriteHeapProfile(f)
		f.Close()
	}
	// To exit the server after the response is returned.
	closeCh <- struct{}{}
}

func addCorsHeaders(w http.ResponseWriter) {
	w.Header().Set("Access-Control-Allow-Origin", "*")
	w.Header().Set("Access-Control-Allow-Methods", "POST, OPTIONS")
	w.Header().Set("Access-Control-Allow-Headers",
		"Content-Type, Content-Length, Accept-Encoding, X-CSRF-Token,"+
			"X-Auth-Token, Cache-Control, X-Requested-With")
	w.Header().Set("Access-Control-Allow-Credentials", "true")
	w.Header().Set("Connection", "close")
}

func convertToNQuad(ctx context.Context, mutation string) ([]*graph.NQuad, error) {
	var nquads []*graph.NQuad
	r := strings.NewReader(mutation)
	reader := bufio.NewReader(r)
	x.Trace(ctx, "Converting to NQuad")

	var strBuf bytes.Buffer
	var err error
	for {
		err = x.ReadLine(reader, &strBuf)
		if err != nil {
			break
		}
		ln := strings.Trim(strBuf.String(), " \t")
		if len(ln) == 0 {
			continue
		}
		nq, err := rdf.Parse(ln)
		if err != nil {
			x.TraceError(ctx, x.Wrapf(err, "Error while parsing RDF"))
			return nquads, err
		}
		nquads = append(nquads, &nq)
	}
	if err != io.EOF {
		return nquads, err
	}
	return nquads, nil
}

func convertToEdges(ctx context.Context, nquads []*graph.NQuad) (mutationResult, error) {
	var edges []*task.DirectedEdge
	var mr mutationResult

	newUids := make(map[string]uint64)
	for _, nq := range nquads {
		if strings.HasPrefix(nq.Subject, "_:") {
			newUids[nq.Subject] = 0
		} else {
			// Only store xids that need to be marked as used.
			if _, err := strconv.ParseInt(nq.Subject, 0, 64); err != nil {
				newUids[nq.Subject] = rdf.GetUid(nq.Subject)
			}
		}

		if len(nq.ObjectId) > 0 {
			if strings.HasPrefix(nq.ObjectId, "_:") {
				newUids[nq.ObjectId] = 0
			} else if !strings.HasPrefix(nq.ObjectId, "_uid_:") {
				uid := rdf.GetUid(nq.ObjectId)
				newUids[nq.ObjectId] = uid
			}
		}
	}

	if len(newUids) > 0 {
		if err := worker.AssignUidsOverNetwork(ctx, newUids); err != nil {
			x.TraceError(ctx, x.Wrapf(err, "Error while AssignUidsOverNetwork for newUids: %v", newUids))
			return mr, err
		}
	}

	// Wrapper for a pointer to graph.Nquad
	var wnq rdf.NQuad
	for _, nq := range nquads {
		// Get edges from nquad using newUids.
		wnq = rdf.NQuad{nq}
		edge, err := wnq.ToEdgeUsing(newUids)
		if err != nil {
			x.TraceError(ctx, x.Wrapf(err, "Error while converting to edge: %v", nq))
			return mr, err
		}
		edges = append(edges, edge)
	}

	resultUids := make(map[string]uint64)
	// Strip out _: prefix from the blank node keys.
	for k, v := range newUids {
		if strings.HasPrefix(k, "_:") {
			resultUids[k[2:]] = v
		}
	}

	mr = mutationResult{
		edges:   edges,
		newUids: resultUids,
	}
	return mr, nil
}

func applyMutations(ctx context.Context, m *task.Mutations) error {
	err := worker.MutateOverNetwork(ctx, m)
	if err != nil {
		x.TraceError(ctx, x.Wrapf(err, "Error while MutateOverNetwork"))
		return err
	}
	return nil
}

func convertAndApply(ctx context.Context, set []*graph.NQuad, del []*graph.NQuad) (map[string]uint64, error) {
	var allocIds map[string]uint64
	var m task.Mutations
	var err error
	var mr mutationResult

	if *nomutations {
		return nil, fmt.Errorf("Mutations are forbidden on this server.")
	}

	if mr, err = convertToEdges(ctx, set); err != nil {
		return nil, err
	}
	m.Edges, allocIds = mr.edges, mr.newUids
	for i := range m.Edges {
		m.Edges[i].Op = task.DirectedEdge_SET
	}

	if mr, err = convertToEdges(ctx, del); err != nil {
		return nil, err
	}
	for i := range mr.edges {
		edge := mr.edges[i]
		edge.Op = task.DirectedEdge_DEL
		m.Edges = append(m.Edges, edge)
	}

	if err := applyMutations(ctx, &m); err != nil {
		return nil, x.Wrap(err)
	}
	return allocIds, nil
}

// This function is used to run mutations for the requests from different
// language clients.
func runMutations(ctx context.Context, mu *graph.Mutation) (map[string]uint64, error) {
	var allocIds map[string]uint64
	var err error

	if err = validateTypes(mu.Set); err != nil {
		return nil, x.Wrap(err)
	}
	if err = validateTypes(mu.Del); err != nil {
		return nil, x.Wrap(err)
	}

	if allocIds, err = convertAndApply(ctx, mu.Set, mu.Del); err != nil {
		return nil, err
	}
	return allocIds, nil
}

// This function is used to run mutations for the requests received from the
// http client.
func mutationHandler(ctx context.Context, mu *gql.Mutation) (map[string]uint64, error) {
	var set []*graph.NQuad
	var del []*graph.NQuad
	var allocIds map[string]uint64
	var err error

	if len(mu.Set) > 0 {
		if set, err = convertToNQuad(ctx, mu.Set); err != nil {
			return nil, x.Wrap(err)
		}
	}

	if len(mu.Del) > 0 {
		if del, err = convertToNQuad(ctx, mu.Del); err != nil {
			return nil, x.Wrap(err)
		}
	}

	if err = validateTypes(set); err != nil {
		return nil, x.Wrap(err)
	}
	if err = validateTypes(del); err != nil {
		return nil, x.Wrap(err)
	}

	if allocIds, err = convertAndApply(ctx, set, del); err != nil {
		return nil, err
	}
	return allocIds, nil
}

func getVal(t types.TypeID, val *graph.Value) interface{} {
	switch t {
	case types.StringID:
		return val.GetStrVal()
	case types.Int32ID:
		return val.GetIntVal()
	case types.FloatID:
		return val.GetDoubleVal()
	case types.BoolID:
		return val.GetBoolVal()
	case types.BinaryID:
		return val.GetBytesVal()
	case types.GeoID:
		return val.GetGeoVal()
	case types.DateID:
		return val.GetDateVal()
	case types.DateTimeID:
		return val.GetDatetimeVal()
	}
	return val.GetStrVal()
}

// validateTypes checks for predicate types present in the schema and validates if the
// input value is of the correct type
func validateTypes(nquads []*graph.NQuad) error {
	for i := range nquads {
		nquad := nquads[i]
		if t, err := schema.TypeOf(nquad.Predicate); err == nil && t.IsScalar() {
			schemaType := t
			typeID := types.TypeID(nquad.ObjectType)
			if typeID == types.StringID {
				// Storage type was unspecified in the RDF, so we convert the data to the schema
				// type.
				v := types.ValueForType(schemaType)
				src := types.Val{types.StringID, []byte(nquad.ObjectValue.GetStrVal())}
				err := types.Convert(src, &v) // v.UnmarshalText(nquad.ObjectValue)
				if err != nil {
					return err
				}
				b := types.ValueForType(types.BinaryID)
				err = types.Marshal(v, &b)
				if err != nil {
					return err
				}
				nquad.ObjectValue = &graph.Value{&graph.Value_BytesVal{b.Value.([]byte)}}
				nquad.ObjectType = int32(schemaType)

			} else if typeID != schemaType {
				v := types.ValueForType(schemaType)
				src := types.ValueForType(typeID)
				src.Value = getVal(typeID, nquad.ObjectValue)
				err := types.Convert(src, &v)
				if err != nil {
					return err
				}
			}
		}
	}
	return nil
}

func healthCheck(w http.ResponseWriter, r *http.Request) {
	w.WriteHeader(http.StatusOK)
	w.Write([]byte("OK"))
}

// parseQueryAndMutation handles the cases where the query parsing code can hang indefinitely.
// We allow 1 second for parsing the query; and then give up.
func parseQueryAndMutation(ctx context.Context, query string) (res gql.Result, err error) {
	x.Trace(ctx, "Query received: %v", query)
	errc := make(chan error, 1)

	go func() {
		var err error
		res, err = gql.Parse(query)
		errc <- err
	}()

	child, cancel := context.WithTimeout(ctx, time.Second)
	defer cancel()

	select {
	case <-child.Done():
		return res, child.Err()
	case err := <-errc:
		if err != nil {
			x.TraceError(ctx, x.Wrapf(err, "Error while parsing query"))
			return res, err
		}
		x.Trace(ctx, "Query parsed")
	}
	return res, nil
}

type wrappedErr struct {
	Err     error
	Message string
}

func processRequest(ctx context.Context, gq *gql.GraphQuery,
	l *query.Latency) (*query.SubGraph, wrappedErr) {
	if gq == nil || (len(gq.UID) == 0 && gq.Func == nil) {
		return &query.SubGraph{}, wrappedErr{nil, x.ErrorOk}
	}

	sg, err := query.ToSubGraph(ctx, gq)
	if err != nil {
		x.TraceError(ctx, x.Wrapf(err, "Error while conversion to internal format"))
		return &query.SubGraph{}, wrappedErr{err, x.ErrorInvalidRequest}
	}

	l.Parsing = time.Since(l.Start)
	x.Trace(ctx, "Query parsed")

	rch := make(chan error)
	go query.ProcessGraph(ctx, sg, nil, rch)
	err = <-rch
	if err != nil {
		x.TraceError(ctx, x.Wrapf(err, "Error while executing query"))
		return &query.SubGraph{}, wrappedErr{err, x.Error}
	}

	l.Processing = time.Since(l.Start) - l.Parsing
	x.Trace(ctx, "Graph processed")

	if len(*dumpSubgraph) > 0 {
		x.Checkf(os.MkdirAll(*dumpSubgraph, 0700), *dumpSubgraph)
		s := time.Now().Format("20060102.150405.000000.gob")
		filename := path.Join(*dumpSubgraph, s)
		f, err := os.Create(filename)
		x.Checkf(err, filename)
		enc := gob.NewEncoder(f)
		x.Check(enc.Encode(sg))
		x.Checkf(f.Close(), filename)
	}
	return sg, wrappedErr{nil, ""}
}

func queryHandler(w http.ResponseWriter, r *http.Request) {
	// Add a limit on how many pending queries can be run in the system.
	pendingQueries <- struct{}{}
	defer func() { <-pendingQueries }()

	addCorsHeaders(w)
	if r.Method == "OPTIONS" {
		return
	}
	if r.Method != "POST" {
		x.SetStatus(w, x.ErrorInvalidMethod, "Invalid method")
		return
	}

	ctx, cancel := context.WithTimeout(context.Background(), time.Minute)
	defer cancel()

	if rand.Float64() < *tracing {
		tr := trace.New("Dgraph", "Query")
		defer tr.Finish()
		ctx = trace.NewContext(ctx, tr)
	}

	var l query.Latency
	l.Start = time.Now()
	defer r.Body.Close()
	req, err := ioutil.ReadAll(r.Body)
	q := string(req)
	if err != nil || len(q) == 0 {
		x.TraceError(ctx, x.Wrapf(err, "Error while reading query"))
		x.SetStatus(w, x.ErrorInvalidRequest, "Invalid request encountered.")
		return
	}
	res, err := parseQueryAndMutation(ctx, q)
	if err != nil {
		http.Error(w, err.Error(), http.StatusBadRequest)
		return
	}

	var allocIds map[string]uint64
	var allocIdsStr map[string]string
	// If we have mutations, run them first.
	if res.Mutation != nil && (len(res.Mutation.Set) > 0 || len(res.Mutation.Del) > 0) {
		if allocIds, err = mutationHandler(ctx, res.Mutation); err != nil {
			x.TraceError(ctx, x.Wrapf(err, "Error while handling mutations"))
			x.SetStatus(w, x.Error, err.Error())
			return
		}
		// convert the new UIDs to hex string.
		allocIdsStr = make(map[string]string)
		for k, v := range allocIds {
			allocIdsStr[k] = fmt.Sprintf("%#x", v)
		}
	}

<<<<<<< HEAD
	if len(res.Query) == 0 {
=======
	sg, werr := processRequest(ctx, res.Query, &l)
	if werr.Err != nil {
		x.SetStatus(w, werr.Message, werr.Err.Error())
		return
	}
	if werr.Message == x.ErrorOk {
>>>>>>> 548e0e24
		mp := map[string]interface{}{
			"code":    x.ErrorOk,
			"message": "Done",
			"uids":    allocIdsStr,
		}
		if js, err := json.Marshal(mp); err == nil {
			w.Write(js)
		} else {
			x.SetStatus(w, "Error", "Unable to marshal map")
		}
		return
	}

<<<<<<< HEAD
	sgl, err := query.ProcessQuery(ctx, res, &l)
	if err != nil {
		x.TraceError(ctx, x.Wrapf(err, "Error while Executing query"))
		x.SetStatus(w, x.ErrorInvalidRequest, err.Error())
		return
	}

	if len(*dumpSubgraph) > 0 {
		for _, sg := range sgl {
			x.Checkf(os.MkdirAll(*dumpSubgraph, 0700), *dumpSubgraph)
			s := time.Now().Format("20060102.150405.000000.gob")
			filename := path.Join(*dumpSubgraph, s)
			f, err := os.Create(filename)
			x.Checkf(err, filename)
			enc := gob.NewEncoder(f)
			x.Check(enc.Encode(sg))
			x.Checkf(f.Close(), filename)
		}
	}

	js, err := query.ToJson(&l, sgl)
=======
	js, err := sg.ToFastJSON(&l)
>>>>>>> 548e0e24
	if err != nil {
		x.TraceError(ctx, x.Wrapf(err, "Error while converting to Json"))
		x.SetStatus(w, x.Error, err.Error())
		return
	}
	x.Trace(ctx, "Latencies: Total: %v Parsing: %v Process: %v Json: %v",
		time.Since(l.Start), l.Parsing, l.Processing, l.Json)

	w.Header().Set("Content-Type", "application/json")
	w.Write(js)
}

// storeStatsHandler outputs some basic stats for data store.
func storeStatsHandler(w http.ResponseWriter, r *http.Request) {
	addCorsHeaders(w)
	w.Header().Set("Content-Type", "text/html")
	w.Write([]byte("<pre>"))
	w.Write([]byte(worker.StoreStats()))
	w.Write([]byte("</pre>"))
}

// handlerInit does some standard checks. Returns false if something is wrong.
func handlerInit(w http.ResponseWriter, r *http.Request) bool {
	if r.Method != "GET" {
		x.SetStatus(w, x.ErrorInvalidMethod, "Invalid method")
		return false
	}

	ip, _, err := net.SplitHostPort(r.RemoteAddr)
	if err != nil || !net.ParseIP(ip).IsLoopback() {
		x.SetStatus(w, x.ErrorUnauthorized, fmt.Sprintf("Request from IP: %v", ip))
		return false
	}
	return true
}

func shutDownHandler(w http.ResponseWriter, r *http.Request) {
	if !handlerInit(w, r) {
		return
	}
	exitWithProfiles()
	x.SetStatus(w, x.ErrorOk, "Server has been shutdown")
}

func backupHandler(w http.ResponseWriter, r *http.Request) {
	if !handlerInit(w, r) {
		return
	}
	ctx := context.Background()
	if err := worker.BackupOverNetwork(ctx); err != nil {
		x.SetStatus(w, err.Error(), "Backup failed.")
	} else {
		x.SetStatus(w, x.ErrorOk, "Backup completed.")
	}
}

func indexHandler(w http.ResponseWriter, r *http.Request) {
	if !handlerInit(w, r) {
		return
	}
	ctx := context.Background()
	attr := r.URL.Query().Get("attr")
	if len(attr) == 0 {
		x.SetStatus(w, x.ErrorInvalidRequest, "Invalid request. No attr defined.")
		return
	}
	if err := worker.RebuildIndexOverNetwork(ctx, attr); err != nil {
		x.SetStatus(w, err.Error(), "RebuildIndex failed.")
	} else {
		x.SetStatus(w, x.ErrorOk, "RebuildIndex completed.")
	}
}

// server is used to implement graph.DgraphServer
type grpcServer struct{}

// This method is used to execute the query and return the response to the
// client as a protocol buffer message.
func (s *grpcServer) Run(ctx context.Context,
<<<<<<< HEAD
	req *graph.Request) (resp *graph.Response, err error) {
=======
	req *graph.Request) (*graph.Response, error) {
>>>>>>> 548e0e24
	var allocIds map[string]uint64
	if rand.Float64() < *tracing {
		tr := trace.New("Dgraph", "GrpcQuery")
		defer tr.Finish()
		ctx = trace.NewContext(ctx, tr)
	}

	resp = new(graph.Response)
	if len(req.Query) == 0 && req.Mutation == nil {
		x.TraceError(ctx, x.Errorf("Empty query and mutation."))
		return resp, fmt.Errorf("Empty query and mutation.")
	}

	var l query.Latency
	l.Start = time.Now()
	x.Trace(ctx, "Query received: %v", req.Query)
	res, err := parseQueryAndMutation(ctx, req.Query)
	if err != nil {
		return resp, err
	}

	// If mutations are part of the query, we run them through the mutation handler
	// same as the http client.
	if res.Mutation != nil && (len(res.Mutation.Set) > 0 || len(res.Mutation.Del) > 0) {
		if allocIds, err = mutationHandler(ctx, res.Mutation); err != nil {
			x.TraceError(ctx, x.Wrapf(err, "Error while handling mutations"))
			return resp, err
		}
	}

	// If mutations are sent as part of the mutation object in the request we run
	// them here.
	if req.Mutation != nil && (len(req.Mutation.Set) > 0 || len(req.Mutation.Del) > 0) {
		if allocIds, err = runMutations(ctx, req.Mutation); err != nil {
			x.TraceError(ctx, x.Wrapf(err, "Error while handling mutations"))
			return resp, err
		}
	}
	resp.AssignedUids = allocIds

<<<<<<< HEAD
	sgl, err := query.ProcessQuery(ctx, res, &l)
	if err != nil {
		x.TraceError(ctx, x.Wrapf(err, "Error while converting to ProtocolBuffer"))
		return resp, err
=======
	sg, werr := processRequest(ctx, res.Query, &l)
	if werr.Err != nil {
		return resp, werr.Err
	}
	if werr.Message == x.ErrorOk {
		return resp, nil
>>>>>>> 548e0e24
	}

	nodes, err := query.ToProtocolBuf(&l, sgl)
	if err != nil {
		x.TraceError(ctx, x.Wrapf(err, "Error while converting to ProtocolBuffer"))
		return resp, err
	}
	resp.N = nodes

	gl := new(graph.Latency)
	gl.Parsing, gl.Processing, gl.Pb = l.Parsing.String(), l.Processing.String(),
		l.ProtocolBuffer.String()
	resp.L = gl
	return resp, err
}

func checkFlagsAndInitDirs() {
	numCpus := *numcpu
	if len(*cpuprofile) > 0 {
		f, err := os.Create(*cpuprofile)
		x.Check(err)
		pprof.StartCPUProfile(f)
	}

	prev := runtime.GOMAXPROCS(numCpus)
	log.Printf("num_cpu: %v. prev_maxprocs: %v. Set max procs to num cpus",
		numCpus, prev)
	// Create parent directories for postings, uids and mutations
	x.Check(os.MkdirAll(*postingDir, 0700))
}

func serveGRPC(l net.Listener) {
	s := grpc.NewServer(grpc.CustomCodec(&query.Codec{}))
	graph.RegisterDgraphServer(s, &grpcServer{})
	x.Checkf(s.Serve(l), "Error while serving gRpc request")
}

func serveHTTP(l net.Listener) {
	srv := &http.Server{
		ReadTimeout:  10 * time.Second,
		WriteTimeout: 60 * time.Second,
		// TODO(Ashwin): Add idle timeout while switching to Go 1.8.
	}
	x.Checkf(srv.Serve(l), "Error while serving http request")
}

func setupServer(che chan error) {
	go worker.RunServer(*bindall) // For internal communication.

	laddr := "localhost"
	if *bindall {
		laddr = "0.0.0.0"
	}

	l, err := net.Listen("tcp", fmt.Sprintf("%s:%d", laddr, *port))
	if err != nil {
		log.Fatal(err)
	}

	tcpm := cmux.New(l)
	httpl := tcpm.Match(cmux.HTTP1Fast())
	grpcl := tcpm.MatchWithWriters(
		cmux.HTTP2MatchHeaderFieldSendSettings("content-type", "application/grpc"))
	http2 := tcpm.Match(cmux.HTTP2())

	http.HandleFunc("/health", healthCheck)
	http.HandleFunc("/query", queryHandler)
	http.HandleFunc("/debug/store", storeStatsHandler)
	http.HandleFunc("/admin/index", indexHandler)
	http.HandleFunc("/admin/shutdown", shutDownHandler)
	http.HandleFunc("/admin/backup", backupHandler)
	// Initilize the servers.
	go serveGRPC(grpcl)
	go serveHTTP(httpl)
	go serveHTTP(http2)

	go func() {
		<-closeCh
		// Stops listening further but already accepted connections are not closed.
		l.Close()
	}()

	log.Println("grpc server started.")
	log.Println("http server started.")
	log.Println("Server listening on port", *port)

	// Start cmux serving.
	che <- tcpm.Serve()
}

func main() {
	rand.Seed(time.Now().UnixNano())
	x.Init()
	checkFlagsAndInitDirs()

	// All the writes to posting store should be synchronous. We use batched writers
	// for posting lists, so the cost of sync writes is amortized.
	ps, err := store.NewSyncStore(*postingDir)
	x.Checkf(err, "Error initializing postings store")
	defer ps.Close()

	if len(*schemaFile) > 0 {
		err = schema.Parse(*schemaFile)
		x.Checkf(err, "Error while loading schema: %s", *schemaFile)
	}
	// Posting will initialize index which requires schema. Hence, initialize
	// schema before calling posting.Init().
	posting.Init(ps)
	worker.Init(ps)
	x.Check(group.ParseGroupConfig(*gconf))

	// Setup external communication.
	che := make(chan error, 1)
	go setupServer(che)
	go worker.StartRaftNodes(*walDir)

	if err := <-che; !strings.Contains(err.Error(),
		"use of closed network connection") {
		log.Fatal(err)
	}
}<|MERGE_RESOLUTION|>--- conflicted
+++ resolved
@@ -490,16 +490,7 @@
 		}
 	}
 
-<<<<<<< HEAD
 	if len(res.Query) == 0 {
-=======
-	sg, werr := processRequest(ctx, res.Query, &l)
-	if werr.Err != nil {
-		x.SetStatus(w, werr.Message, werr.Err.Error())
-		return
-	}
-	if werr.Message == x.ErrorOk {
->>>>>>> 548e0e24
 		mp := map[string]interface{}{
 			"code":    x.ErrorOk,
 			"message": "Done",
@@ -513,7 +504,6 @@
 		return
 	}
 
-<<<<<<< HEAD
 	sgl, err := query.ProcessQuery(ctx, res, &l)
 	if err != nil {
 		x.TraceError(ctx, x.Wrapf(err, "Error while Executing query"))
@@ -535,9 +525,6 @@
 	}
 
 	js, err := query.ToJson(&l, sgl)
-=======
-	js, err := sg.ToFastJSON(&l)
->>>>>>> 548e0e24
 	if err != nil {
 		x.TraceError(ctx, x.Wrapf(err, "Error while converting to Json"))
 		x.SetStatus(w, x.Error, err.Error())
@@ -617,11 +604,7 @@
 // This method is used to execute the query and return the response to the
 // client as a protocol buffer message.
 func (s *grpcServer) Run(ctx context.Context,
-<<<<<<< HEAD
 	req *graph.Request) (resp *graph.Response, err error) {
-=======
-	req *graph.Request) (*graph.Response, error) {
->>>>>>> 548e0e24
 	var allocIds map[string]uint64
 	if rand.Float64() < *tracing {
 		tr := trace.New("Dgraph", "GrpcQuery")
@@ -662,19 +645,10 @@
 	}
 	resp.AssignedUids = allocIds
 
-<<<<<<< HEAD
 	sgl, err := query.ProcessQuery(ctx, res, &l)
 	if err != nil {
 		x.TraceError(ctx, x.Wrapf(err, "Error while converting to ProtocolBuffer"))
 		return resp, err
-=======
-	sg, werr := processRequest(ctx, res.Query, &l)
-	if werr.Err != nil {
-		return resp, werr.Err
-	}
-	if werr.Message == x.ErrorOk {
-		return resp, nil
->>>>>>> 548e0e24
 	}
 
 	nodes, err := query.ToProtocolBuf(&l, sgl)
